/***********************************************************************************************************************
 *
 * Copyright (C) 2010 by the Stratosphere project (http://stratosphere.eu)
 *
 * Licensed under the Apache License, Version 2.0 (the "License"); you may not use this file except in compliance with
 * the License. You may obtain a copy of the License at
 *
 *     http://www.apache.org/licenses/LICENSE-2.0
 *
 * Unless required by applicable law or agreed to in writing, software distributed under the License is distributed on
 * an "AS IS" BASIS, WITHOUT WARRANTIES OR CONDITIONS OF ANY KIND, either express or implied. See the License for the
 * specific language governing permissions and limitations under the License.
 *
 **********************************************************************************************************************/

package eu.stratosphere.nephele.io.library;

import static org.junit.Assert.fail;
import static org.mockito.Mockito.mock;
import static org.mockito.Mockito.times;
import static org.mockito.Mockito.verify;
import static org.mockito.Mockito.when;
import static org.powermock.api.mockito.PowerMockito.whenNew;

import java.io.File;
import java.io.IOException;

import org.junit.After;
import org.junit.Before;
import org.junit.Test;
import org.junit.runner.RunWith;
import org.mockito.Mock;
import org.mockito.MockitoAnnotations;
import org.powermock.core.classloader.annotations.PrepareForTest;
import org.powermock.modules.junit4.PowerMockRunner;
import org.powermock.reflect.Whitebox;

import eu.stratosphere.nephele.configuration.Configuration;
import eu.stratosphere.nephele.execution.Environment;
import eu.stratosphere.nephele.fs.FileInputSplit;
import eu.stratosphere.nephele.fs.Path;
import eu.stratosphere.nephele.io.RecordReader;
import eu.stratosphere.nephele.io.RecordWriter;
import eu.stratosphere.nephele.template.InputSplitProvider;
import eu.stratosphere.nephele.types.StringRecord;

/**
 * This class checks the functionality of the {@link FileLineReader} and the {@link FileLineWriter} class.
 * 
 * @author marrus
 */
@RunWith(PowerMockRunner.class)
@PrepareForTest(FileLineReader.class)
public class FileLineReadWriteTest {

	@Mock
	private Environment environment;

	@Mock
	private Configuration conf;

	@Mock
	private RecordReader<StringRecord> recordReader;

	@Mock
	private RecordWriter<StringRecord> recordWriter;

	@Mock
	private InputSplitProvider inputSplitProvider;

	private File file = new File("./tmp");

	/**
	 * Set up mocks
	 * 
	 * @throws IOException
	 */
	@Before
	public void before() throws Exception {

		MockitoAnnotations.initMocks(this);
	}

	/**
	 * remove the temporary file
	 */
	@After
	public void after() {
		this.file.delete();
	}

	/**
	 * Tests the read and write methods
	 * 
	 * @throws Exception
	 */
	@Test
	public void testReadWrite() throws Exception {

		this.file.createNewFile();
		FileLineWriter writer = new FileLineWriter();
		Whitebox.setInternalState(writer, "environment", this.environment);
		Whitebox.setInternalState(writer, "input", this.recordReader);
		when(this.environment.getRuntimeConfiguration()).thenReturn(this.conf);

		when(this.conf.getString("outputPath", null)).thenReturn(this.file.toURI().toString());
		when(this.recordReader.hasNext()).thenReturn(true, true, true, false);
		StringRecord in = new StringRecord("abc");
		try {
			when(this.recordReader.next()).thenReturn(in);
		} catch (IOException e) {
			fail();
			e.printStackTrace();
		} catch (InterruptedException e) {
			fail();
			e.printStackTrace();
		}
		writer.invoke();
<<<<<<< HEAD

		final FileInputSplit split = new FileInputSplit(new Path(this.file.toURI().toString()), 0, this.file.length(),
			null);
		when(this.environment.getInputSplitProvider()).thenReturn(this.inputSplitProvider);
		when(this.inputSplitProvider.getNextInputSplit()).thenReturn(split, (FileInputSplit) null);

=======
		
		FileInputSplit split = new FileInputSplit(0, new Path(this.file.toURI().toString()), 0, this.file.length(), null);
		FileInputSplit[] splits = {split};
>>>>>>> e697b566
		FileLineReader reader = new FileLineReader();
		Whitebox.setInternalState(reader, "environment", this.environment);
		Whitebox.setInternalState(reader, "output", this.recordWriter);
		StringRecord record = mock(StringRecord.class);

		whenNew(StringRecord.class).withNoArguments().thenReturn(record);

		reader.invoke();

		// verify the correct bytes have been written and read
		verify(record, times(3)).set(in.getBytes());
	}
}<|MERGE_RESOLUTION|>--- conflicted
+++ resolved
@@ -116,18 +116,12 @@
 			e.printStackTrace();
 		}
 		writer.invoke();
-<<<<<<< HEAD
 
-		final FileInputSplit split = new FileInputSplit(new Path(this.file.toURI().toString()), 0, this.file.length(),
-			null);
+		final FileInputSplit split = new FileInputSplit(0, new Path(this.file.toURI().toString()), 0,
+			this.file.length(), null);
 		when(this.environment.getInputSplitProvider()).thenReturn(this.inputSplitProvider);
 		when(this.inputSplitProvider.getNextInputSplit()).thenReturn(split, (FileInputSplit) null);
 
-=======
-		
-		FileInputSplit split = new FileInputSplit(0, new Path(this.file.toURI().toString()), 0, this.file.length(), null);
-		FileInputSplit[] splits = {split};
->>>>>>> e697b566
 		FileLineReader reader = new FileLineReader();
 		Whitebox.setInternalState(reader, "environment", this.environment);
 		Whitebox.setInternalState(reader, "output", this.recordWriter);
