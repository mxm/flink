/***********************************************************************************************************************
 *
 * Copyright (C) 2010 by the Stratosphere project (http://stratosphere.eu)
 *
 * Licensed under the Apache License, Version 2.0 (the "License"); you may not use this file except in compliance with
 * the License. You may obtain a copy of the License at
 *
 *     http://www.apache.org/licenses/LICENSE-2.0
 *
 * Unless required by applicable law or agreed to in writing, software distributed under the License is distributed on
 * an "AS IS" BASIS, WITHOUT WARRANTIES OR CONDITIONS OF ANY KIND, either express or implied. See the License for the
 * specific language governing permissions and limitations under the License.
 *
 **********************************************************************************************************************/

package eu.stratosphere.nephele.io.channels.bytebuffered;

import java.io.IOException;

import org.apache.commons.logging.Log;
import org.apache.commons.logging.LogFactory;

import eu.stratosphere.nephele.event.task.AbstractEvent;
import eu.stratosphere.nephele.event.task.AbstractTaskEvent;
import eu.stratosphere.nephele.io.OutputGate;
import eu.stratosphere.nephele.io.channels.AbstractOutputChannel;
import eu.stratosphere.nephele.io.channels.Buffer;
import eu.stratosphere.nephele.io.channels.ChannelID;
import eu.stratosphere.nephele.io.channels.ChannelType;
import eu.stratosphere.nephele.io.channels.SerializationBuffer;
import eu.stratosphere.nephele.io.compression.CompressionEvent;
import eu.stratosphere.nephele.io.compression.CompressionLevel;
import eu.stratosphere.nephele.io.compression.CompressionLoader;
import eu.stratosphere.nephele.io.compression.Compressor;
import eu.stratosphere.nephele.types.Record;

public abstract class AbstractByteBufferedOutputChannel<T extends Record> extends AbstractOutputChannel<T> {

	/**
	 * The serialization buffer used to serialize records.
	 */
	private final SerializationBuffer<T> serializationBuffer = new SerializationBuffer<T>();

	/**
	 * Buffer for the compressed output data.
	 */
	private Buffer compressedDataBuffer = null;

	/**
	 * Stores whether the channel is requested to be closed.
	 */
	private boolean closeRequested = false;

	/**
	 * Stores whether the channel has received the acknowledgment
	 * for the close request from its connected input channel.
	 */
	private boolean closeAcknowledgementReceived = false;

	/**
	 * The output channel broker the channel should contact to request and release write buffers.
	 */
	private ByteBufferedOutputChannelBroker outputChannelBroker = null;

	/**
	 * Synchronization object to protect variables that are accessed by the task and the framework.
	 */
	private final Object synchronisationObject = new Object();

	/**
	 * Temporarily stores a possible IOException that may be reported by the framework.
	 */
	private IOException ioException = null;

	/**
	 * The compressor used to compress the outgoing data.
	 */
	private Compressor compressor = null;

	/**
	 * Indicates the period of time this output channel shall throttle down so that the consumer can catch up.
	 */
	private long throttelingDuration = 0L;

	/**
	 * Buffer for the uncompressed data.
	 */
	private Buffer uncompressedDataBuffer = null;

	/**
	 * Stores the number of bytes transmitted through this output channel since its instantiation.
	 */
	private long amountOfDataTransmitted = 0L;

	private static final Log LOG = LogFactory.getLog(AbstractByteBufferedInputChannel.class);

	/**
	 * Creates a new byte buffered output channel.
	 * 
	 * @param outputGate
	 *        the output gate this channel is wired to
	 * @param channelIndex
	 *        the channel's index at the associated output gate
	 * @param channelID
	 *        the channel ID to assign to the new channel, <code>null</code> to generate a new ID
	 * @param compressionLevel
	 *        the level of compression to be used for this channel
	 */
	public AbstractByteBufferedOutputChannel(OutputGate<T> outputGate, int channelIndex, ChannelID channelID,
			CompressionLevel compressionLevel) {
		super(outputGate, channelIndex, channelID, compressionLevel);

		this.compressor = CompressionLoader.getCompressorByCompressionLevel(compressionLevel, this);
	}

	/**
	 * {@inheritDoc}
	 */
	@Override
	public boolean isClosed() throws IOException, InterruptedException {

		if (this.closeRequested && this.uncompressedDataBuffer == null
			&& !this.serializationBuffer.dataLeftFromPreviousSerialization()) {

			if (this.ioException != null) {
				throw this.ioException;
			}

			if (this.outputChannelBroker.hasDataLeftToTransmit()) {
				return false;
			}

			synchronized (this.synchronisationObject) {
				if (this.closeAcknowledgementReceived) {
					return true;
				}
			}
		}

		return false;
	}

	/**
	 * {@inheritDoc}
	 */
	@Override
	public void requestClose() throws IOException, InterruptedException {

		if (!this.closeRequested) {
			this.closeRequested = true;
<<<<<<< HEAD

			if (!isBroadcastChannel() || getChannelIndex() == 0) {
				transferEvent(new ByteBufferedChannelCloseEvent());
			}
=======
			transferEvent(new ByteBufferedChannelCloseEvent());
			flush();
>>>>>>> 8f4835d4
		}
	}

	/**
	 * Requests new write buffers from the framework. If compression is
	 * used the call will result an a request for two buffers, otherwise one
	 * buffer.
	 * This method blocks until the requested number of buffers is available.
	 * 
	 * @throws InterruptedException
	 *         thrown if the thread is interrupted while waiting for the buffers
	 * @throws IOException
	 *         thrown if an I/O error occurs while waiting for the buffers
	 */
	private void requestWriteBuffersFromBroker() throws InterruptedException, IOException {

		final BufferPairResponse bufferPair = this.outputChannelBroker.requestEmptyWriteBuffers();
		this.compressedDataBuffer = bufferPair.getCompressedDataBuffer();
		this.uncompressedDataBuffer = bufferPair.getUncompressedDataBuffer();
		if (this.compressor != null) {

			this.compressor.setCompressedDataBuffer(this.compressedDataBuffer);
			this.compressor.setUncompressedDataBuffer(this.uncompressedDataBuffer);
		}
	}

	/**
	 * Returns the filled buffers to the framework and triggers
	 * further processing.
	 * 
	 * @throws IOException
	 *         thrown if an I/O error occurs while releasing the buffers
	 * @throws InterruptedException
	 *         thrown if the thread is interrupted while releasing the buffers
	 */
	private void releaseWriteBuffers() throws IOException, InterruptedException {

		if (getCompressionLevel() == CompressionLevel.DYNAMIC_COMPRESSION) {
			this.outputChannelBroker.transferEventToInputChannel(new CompressionEvent(this.compressor
				.getCurrentInternalCompressionLibraryIndex()));
		}

		// Keep track of number of bytes transmitted through this channel
		this.amountOfDataTransmitted += this.uncompressedDataBuffer.size();

		this.outputChannelBroker.releaseWriteBuffers();
		this.compressedDataBuffer = null;
		this.uncompressedDataBuffer = null;
	}

	/**
	 * {@inheritDoc}
	 */
	@Override
	public void writeRecord(T record) throws IOException, InterruptedException {

		// Get a write buffer from the broker
		if (this.uncompressedDataBuffer == null) {

			synchronized (this.synchronisationObject) {

				if (this.ioException != null) {
					throw this.ioException;
				}

				if (this.throttelingDuration > 0L) {
					// Temporarily, stop producing data
					this.synchronisationObject.wait(this.throttelingDuration);
					// Reset throttling duration
					this.throttelingDuration = 0L;
				}
			}

			requestWriteBuffersFromBroker();
		}

		if (this.closeRequested) {
			throw new IOException("Channel is aready requested to be closed");
		}

		// Check if we can accept new records or if there are still old
		// records to be transmitted
		if (this.compressor != null) {
			while (this.serializationBuffer.dataLeftFromPreviousSerialization()) {

				this.serializationBuffer.read(this.uncompressedDataBuffer);
				if (this.uncompressedDataBuffer.remaining() == 0) {

					this.compressor.compress();
					// this.leasedWriteBuffer.flip();
					releaseWriteBuffers();
					requestWriteBuffersFromBroker();
				}
			}
		} else {
			while (this.serializationBuffer.dataLeftFromPreviousSerialization()) {

				this.serializationBuffer.read(this.uncompressedDataBuffer);
				if (this.uncompressedDataBuffer.remaining() == 0) {
					releaseWriteBuffers();
					requestWriteBuffersFromBroker();
				}
			}
		}

		if (this.serializationBuffer.dataLeftFromPreviousSerialization()) {
			throw new IOException("Serialization buffer is expected to be empty!");
		}

		this.serializationBuffer.serialize(record);

		if (this.compressor != null) {
			this.serializationBuffer.read(this.uncompressedDataBuffer);

			if (this.uncompressedDataBuffer.remaining() == 0) {
				this.compressor.compress();
				// this.leasedWriteBuffer.flip();
				releaseWriteBuffers();
			}
		} else {
			this.serializationBuffer.read(this.uncompressedDataBuffer);
			if (this.uncompressedDataBuffer.remaining() == 0) {
				releaseWriteBuffers();
			}
		}
	}

	/**
	 * Sets the output channel broker this channel should contact to request and release write buffers.
	 * 
	 * @param byteBufferedOutputChannelBroker
	 *        the output channel broker the channel should contact to request and release write buffers
	 */
	public void setByteBufferedOutputChannelBroker(ByteBufferedOutputChannelBroker byteBufferedOutputChannelBroker) {

		this.outputChannelBroker = byteBufferedOutputChannelBroker;
	}

	/**
	 * {@inheritDoc}
	 */
	@Override
	public void processEvent(AbstractEvent event) {

		if (event instanceof AbstractTaskEvent) {
			getOutputGate().deliverEvent((AbstractTaskEvent) event);
		} else if (event instanceof NetworkThrottleEvent) {
			if (getType() == ChannelType.FILE) {
				LOG.error("FileChannel " + getID() + " received NetworkThrottleEvent");
			} else {
				synchronized (this.synchronisationObject) {
					final NetworkThrottleEvent nte = (NetworkThrottleEvent) event;
					this.throttelingDuration = nte.getDuration();
				}
			}
		} else if (event instanceof ByteBufferedChannelCloseEvent) {
			synchronized (this.synchronisationObject) {
				this.closeAcknowledgementReceived = true;
			}
		} else {
			LOG.error("Channel " + getID() + " received unknown event " + event);
		}
	}

	/**
	 * {@inheritDoc}
	 */
	@Override
	public void transferEvent(AbstractEvent event) throws IOException, InterruptedException {

		flush();
		this.outputChannelBroker.transferEventToInputChannel(event);
	}

	/**
	 * {@inheritDoc}
	 */
	@Override
	public void flush() throws IOException, InterruptedException {

		// Get rid of remaining data in the serialization buffer
		while (this.serializationBuffer.dataLeftFromPreviousSerialization()) {

			if (this.uncompressedDataBuffer == null) {

				try {
					requestWriteBuffersFromBroker();
				} catch (InterruptedException e) {
					LOG.error(e);
				}
			}
			if (this.compressor != null) {
				this.serializationBuffer.read(this.uncompressedDataBuffer);
				if (this.uncompressedDataBuffer.remaining() == 0) {
					this.compressor.compress();
					// this.leasedWriteBuffer.flip();
					releaseWriteBuffers();
				}
			} else {
				this.serializationBuffer.read(this.uncompressedDataBuffer);
				if (this.uncompressedDataBuffer.remaining() == 0) {
					releaseWriteBuffers();
				}
			}
		}

		// Get rid of the leased write buffer
		if (this.compressor != null) {
			if (this.uncompressedDataBuffer != null) {
				this.compressor.compress();

				// this.leasedWriteBuffer.flip();
				releaseWriteBuffers();
			}
		} else {
			if (this.uncompressedDataBuffer != null) {
				releaseWriteBuffers();
			}
		}
	}

	/**
	 * This method is called by the framework to report
	 * an {@link IOException} that occurred while trying to process
	 * one of the buffers issued by this channel.
	 * 
	 * @param ioe
	 *        the {@link IOException} which occurred
	 */
	public void reportIOException(IOException ioe) {

		synchronized (this.synchronisationObject) {
			this.ioException = ioe;
			// Wake up thread if it has been throttled down
			this.synchronisationObject.notify();
		}
	}

	/**
	 * {@inheritDoc}
	 */
	@Override
	public void releaseResources() {

		this.closeRequested = true;

		synchronized (this.synchronisationObject) {
			this.closeAcknowledgementReceived = true;
		}

		this.serializationBuffer.clear();

		if (this.compressedDataBuffer != null) {
			this.compressedDataBuffer.recycleBuffer();
			this.compressedDataBuffer = null;
		}

		if (this.uncompressedDataBuffer != null) {
			this.uncompressedDataBuffer.recycleBuffer();
			this.uncompressedDataBuffer = null;
		}

		if (this.compressor != null) {
			this.compressor.shutdown(getID());
		}
	}

	/**
	 * {@inheritDoc}
	 */
	@Override
	public long getAmountOfDataTransmitted() {

		return this.amountOfDataTransmitted;
	}
}<|MERGE_RESOLUTION|>--- conflicted
+++ resolved
@@ -148,15 +148,11 @@
 
 		if (!this.closeRequested) {
 			this.closeRequested = true;
-<<<<<<< HEAD
 
 			if (!isBroadcastChannel() || getChannelIndex() == 0) {
 				transferEvent(new ByteBufferedChannelCloseEvent());
-			}
-=======
-			transferEvent(new ByteBufferedChannelCloseEvent());
-			flush();
->>>>>>> 8f4835d4
+				flush();
+			}
 		}
 	}
 
